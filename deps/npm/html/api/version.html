<!doctype html>
<html>
  <title>version</title>
  <meta http-equiv="content-type" value="text/html;utf-8">
  <link rel="stylesheet" type="text/css" href="./style.css">

  <body>
    <div id="wrapper">
<h1><a href="../api/version.html">version</a></h1> <p>Bump a package version</p>

<h2 id="SYNOPSIS">SYNOPSIS</h2>

<pre><code>npm.commands.version(newversion, callback)</code></pre>

<h2 id="DESCRIPTION">DESCRIPTION</h2>

<p>Run this in a package directory to bump the version and write the new
data back to the package.json file.</p>

<p>If run in a git repo, it will also create a version commit and tag, and
fail if the repo is not clean.</p>

<p>Like all other commands, this function takes a string array as its first
parameter. The difference, however, is this function will fail if it does
not have exactly one element. The only element should be a version number.</p>
</div>
<<<<<<< HEAD
<p id="footer">version &mdash; npm@1.1.2</p>
=======
<p id="footer">version &mdash; npm@1.1.4</p>
>>>>>>> 5ca5ec33
<script>
;(function () {
var wrapper = document.getElementById("wrapper")
var els = Array.prototype.slice.call(wrapper.getElementsByTagName("*"), 0)
  .filter(function (el) {
    return el.parentNode === wrapper
        && el.tagName.match(/H[1-6]/)
        && el.id
  })
var l = 2
  , toc = document.createElement("ul")
toc.innerHTML = els.map(function (el) {
  var i = el.tagName.charAt(1)
    , out = ""
  while (i > l) {
    out += "<ul>"
    l ++
  }
  while (i < l) {
    out += "</ul>"
    l --
  }
  out += "<li><a href='#" + el.id + "'>" +
    ( el.innerText || el.text || el.innerHTML)
    + "</a>"
  return out
}).join("\n")
toc.id = "toc"
document.body.appendChild(toc)
})()
</script>
</body></html><|MERGE_RESOLUTION|>--- conflicted
+++ resolved
@@ -24,11 +24,7 @@
 parameter. The difference, however, is this function will fail if it does
 not have exactly one element. The only element should be a version number.</p>
 </div>
-<<<<<<< HEAD
-<p id="footer">version &mdash; npm@1.1.2</p>
-=======
 <p id="footer">version &mdash; npm@1.1.4</p>
->>>>>>> 5ca5ec33
 <script>
 ;(function () {
 var wrapper = document.getElementById("wrapper")
